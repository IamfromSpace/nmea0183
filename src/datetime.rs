//! NMEA date and time structures.
#[cfg(feature = "serde")]
use serde::{Deserialize, Serialize};

/// NMEA date
<<<<<<< HEAD
#[derive(Debug, PartialEq, Clone)]
=======
#[cfg_attr(feature = "serde", derive(Serialize, Deserialize))]
#[derive(Debug, PartialEq)]
>>>>>>> 007f70fb
pub struct Date {
    /// NMEA day
    pub day: u8,
    /// NMEA month
    pub month: u8,
    /// Absolute year calculated from NMEA two-digit year, so for 19 it should be 2019, for 70 it should be 1970
    pub year: u16,
}

impl Date {
    pub(crate) fn parse_from_ddmmyy(input: Option<&str>) -> Result<Option<Date>, &'static str> {
        match input {
            Some(date) if date.len() == 0 => Ok(None),
            Some(date) if date.len() < 6 => Err("Date input string is too short!"),
            Some(date) => Ok(Some(Date {
                day: (&date[..2])
                    .parse()
                    .map_err(|_| "Day string is not a number!")
                    .and_then(|d| {
                        if d > 0 && d < 32 {
                            Ok(d)
                        } else {
                            Err("Day is not in range 1-31")
                        }
                    })?,
                month: (&date[2..4])
                    .parse()
                    .map_err(|_| "Month string is not a number!")
                    .and_then(|m| {
                        if m > 0 && m < 13 {
                            Ok(m)
                        } else {
                            Err("Months is not in range 1-12")
                        }
                    })?,
                year: (&date[4..6])
                    .parse::<u16>()
                    .map(|year| if year > 69 { year + 1900 } else { year + 2000 })
                    .map_err(|_| "Year string is not a number!")?,
            })),
            _ => Ok(None),
        }
    }
}

/// NMEA time in UTC
<<<<<<< HEAD
#[derive(Debug, PartialEq, Clone)]
=======
#[cfg_attr(feature = "serde", derive(Serialize, Deserialize))]
#[derive(Debug, PartialEq)]
>>>>>>> 007f70fb
pub struct Time {
    /// Hours as reported by receiver
    pub hours: u8,
    /// Minutes as reported by receiver
    pub minutes: u8,
    /// Seconds as reported by receiver. Precision and accuracy depends on receiver.
    pub seconds: f32,
}

impl Time {
    pub(crate) fn parse_from_hhmmss(input: Option<&str>) -> Result<Option<Time>, &'static str> {
        match input {
            Some(time) if time.len() == 0 => Ok(None),
            Some(time) if time.len() < 6 => Err("Date input string is too short!"),
            Some(time) => Ok(Some(Time {
                hours: (&time[..2])
                    .parse()
                    .map_err(|_| "Hours string is not a number!")
                    .and_then(|h| {
                        if h < 24 {
                            Ok(h)
                        } else {
                            Err("Hours is not in range 0-23")
                        }
                    })?,
                minutes: (&time[2..4])
                    .parse()
                    .map_err(|_| "Minutes string is not a number!")
                    .and_then(|m| {
                        if m < 59 {
                            Ok(m)
                        } else {
                            Err("Minutes is not in range 0-59")
                        }
                    })?,
                seconds: (&time[4..])
                    .parse::<f32>()
                    .map_err(|_| "Seconds string is not a float")
                    .and_then(|s| {
                        if s < 60f32 {
                            Ok(s)
                        } else {
                            Err("Seconds is not in range 0-59")
                        }
                    })?,
            })),
            _ => Ok(None),
        }
    }
}

/// NMEA date and time in UTC
<<<<<<< HEAD
#[derive(Debug, PartialEq, Clone)]
=======
#[cfg_attr(feature = "serde", derive(Serialize, Deserialize))]
#[derive(Debug, PartialEq)]
>>>>>>> 007f70fb
pub struct DateTime {
    /// NMEA date
    pub date: Date,
    /// NMEA time
    pub time: Time,
}

impl DateTime {
    pub(crate) fn from_date_and_time(
        maybe_date: Option<Date>,
        maybe_time: Option<Time>,
    ) -> Result<Option<Self>, &'static str> {
        match (maybe_date, maybe_time) {
            (Some(date), Some(time)) => Ok(Some(DateTime { date, time })),
            (None, None) => Ok(None),
            _ => Err("Date or time is None, should be Some both"),
        }
    }
}

#[test]
fn test_parse_date() {
    let date = Date::parse_from_ddmmyy(Some("010210")).unwrap().unwrap();
    assert_eq!(date.day, 1);
    assert_eq!(date.month, 2);
    assert_eq!(date.year, 2010);
    let date = Date::parse_from_ddmmyy(Some("010270")).unwrap().unwrap();
    assert_eq!(date.day, 1);
    assert_eq!(date.month, 2);
    assert_eq!(date.year, 1970);
    assert!(Date::parse_from_ddmmyy(Some("011470")).is_err());
    assert!(Date::parse_from_ddmmyy(Some("451070")).is_err());
}

#[test]
fn test_parse_time() {
    let time = Time::parse_from_hhmmss(Some("124201.340"))
        .unwrap()
        .unwrap();
    assert_eq!(time.hours, 12);
    assert_eq!(time.minutes, 42);
    assert_eq!(time.seconds, 1.34);
    assert!(Time::parse_from_hhmmss(Some("304201.340")).is_err());
    assert!(Time::parse_from_hhmmss(Some("109001.340")).is_err());
}

#[test]
fn test_from_date_and_time() {
    assert!(DateTime::from_date_and_time(
        Some(Date {
            day: 1,
            month: 10,
            year: 2010
        }),
        Some(Time {
            hours: 1,
            minutes: 2,
            seconds: 50.0f32
        })
    )
    .is_ok());
    assert!(DateTime::from_date_and_time(
        Some(Date {
            day: 1,
            month: 10,
            year: 2010
        }),
        None
    )
    .is_err());
    assert!(DateTime::from_date_and_time(
        None,
        Some(Time {
            hours: 1,
            minutes: 2,
            seconds: 50.0f32
        })
    )
    .is_err());
    assert_eq!(DateTime::from_date_and_time(None, None), Ok(None));
}<|MERGE_RESOLUTION|>--- conflicted
+++ resolved
@@ -3,12 +3,8 @@
 use serde::{Deserialize, Serialize};
 
 /// NMEA date
-<<<<<<< HEAD
+#[cfg_attr(feature = "serde", derive(Serialize, Deserialize))]
 #[derive(Debug, PartialEq, Clone)]
-=======
-#[cfg_attr(feature = "serde", derive(Serialize, Deserialize))]
-#[derive(Debug, PartialEq)]
->>>>>>> 007f70fb
 pub struct Date {
     /// NMEA day
     pub day: u8,
@@ -55,12 +51,8 @@
 }
 
 /// NMEA time in UTC
-<<<<<<< HEAD
+#[cfg_attr(feature = "serde", derive(Serialize, Deserialize))]
 #[derive(Debug, PartialEq, Clone)]
-=======
-#[cfg_attr(feature = "serde", derive(Serialize, Deserialize))]
-#[derive(Debug, PartialEq)]
->>>>>>> 007f70fb
 pub struct Time {
     /// Hours as reported by receiver
     pub hours: u8,
@@ -113,12 +105,8 @@
 }
 
 /// NMEA date and time in UTC
-<<<<<<< HEAD
+#[cfg_attr(feature = "serde", derive(Serialize, Deserialize))]
 #[derive(Debug, PartialEq, Clone)]
-=======
-#[cfg_attr(feature = "serde", derive(Serialize, Deserialize))]
-#[derive(Debug, PartialEq)]
->>>>>>> 007f70fb
 pub struct DateTime {
     /// NMEA date
     pub date: Date,
