--- conflicted
+++ resolved
@@ -233,12 +233,8 @@
 /// The NMEA sentence parsing result.
 /// Sentences with many null fields or sentences without valid data is also parsed and returned as None.
 /// None ParseResult may be interpreted as working receiver but without valid data.
-<<<<<<< HEAD
+#[cfg_attr(feature = "serde", derive(Serialize, Deserialize))]
 #[derive(Debug, PartialEq, Clone)]
-=======
-#[cfg_attr(feature = "serde", derive(Serialize, Deserialize))]
-#[derive(Debug, PartialEq)]
->>>>>>> 007f70fb
 pub enum ParseResult {
     /// The Recommended Minimum Sentence for any GNSS. Typically most used.
     RMC(Option<RMC>),
